--- conflicted
+++ resolved
@@ -41,11 +41,8 @@
 .. autosummary::
    filenames
    from_kafka
-<<<<<<< HEAD
    from_kafka_batched
-=======
    from_process
->>>>>>> c48f93af
    from_textfile
    from_tcp
    from_http_server
