import inspect
import weakref

from tornado import gen

from streamz import Stream
from streamz.core import sync

# sinks add themselves here to avoid being garbage-collected
_global_sinks = set()


class Sink(Stream):

    _graphviz_shape = 'trapezium'

    def __init__(self, upstream, **kwargs):
        super().__init__(upstream, **kwargs)
        _global_sinks.add(self)

    def destroy(self):
        super().destroy()
        _global_sinks.remove(self)


@Stream.register_api()
class sink(Sink):
    """ Apply a function on every element

    Parameters
    ----------
    func: callable
        A function that will be applied on every element.
    args:
        Positional arguments that will be passed to ``func`` after the incoming element.
    kwargs:
        Stream-specific arguments will be passed to ``Stream.__init__``, the rest of
        them will be passed to ``func``.

    Examples
    --------
    >>> source = Stream()
    >>> L = list()
    >>> source.sink(L.append)
    >>> source.sink(print)
    >>> source.sink(print)
    >>> source.emit(123)
    123
    123
    >>> L
    [123]

    See Also
    --------
    map
    Stream.sink_to_list
    """

    def __init__(self, upstream, func, *args, **kwargs):
        self.func = func
        # take the stream specific kwargs out
        sig = set(inspect.signature(Stream).parameters)
        stream_kwargs = {k: v for (k, v) in kwargs.items() if k in sig}
        self.kwargs = {k: v for (k, v) in kwargs.items() if k not in sig}
        self.args = args
        super().__init__(upstream, **stream_kwargs)

    def update(self, x, who=None, metadata=None):
        result = self.func(x, *self.args, **self.kwargs)
        if gen.isawaitable(result):
            return result
        else:
            return []


@Stream.register_api()
class sink_to_textfile(Sink):
    """ Write elements to a plain text file, one element per line.

        Type of elements must be ``str``.

        Parameters
        ----------
        file: str or file-like
            File to write the elements to. ``str`` is treated as a file name to open.
            If file-like, descriptor must be open in text mode. Note that the file
            descriptor will be closed when this sink is destroyed.
        end: str, optional
            This value will be written to the file after each element.
            Defaults to newline character.
        mode: str, optional
            If file is ``str``, file will be opened in this mode. Defaults to ``"a"``
            (append mode).

        Examples
        --------
        >>> source = Stream()
        >>> source.map(str).sink_to_textfile("test.txt")
        >>> source.emit(0)
        >>> source.emit(1)
        >>> print(open("test.txt", "r").read())
        0
        1
    """
    def __init__(self, upstream, file, end="\n", mode="a", **kwargs):
        self._end = end
        self._fp = open(file, mode=mode) if isinstance(file, str) else file
        weakref.finalize(self, self._fp.close)
        super().__init__(upstream, **kwargs)

    def update(self, x, who=None, metadata=None):
        self._fp.write(x + self._end)


@Stream.register_api()
<<<<<<< HEAD
class to_kafka(Stream):
    """ Writes data in the stream to Kafka

    This stream accepts a string or bytes object. Call ``flush`` to ensure all
    messages are pushed. Responses from Kafka are pushed downstream.

    Parameters
    ----------
    topic : string
        The topic which to write
    producer_config : dict
        Settings to set up the stream, see
        https://docs.confluent.io/current/clients/confluent-kafka-python/#configuration
        https://github.com/edenhill/librdkafka/blob/master/CONFIGURATION.md
        Examples:
        bootstrap.servers: Connection string (host:port) to Kafka

    Examples
    --------
    >>> from streamz import Stream
    >>> ARGS = {'bootstrap.servers': 'localhost:9092'}
    >>> source = Stream()
    >>> kafka = source.map(lambda x: str(x)).to_kafka('test', ARGS)
    <to_kafka>
    >>> for i in range(10):
    ...     source.emit(i)
    >>> kafka.flush()
    """
    def __init__(self, upstream, topic, producer_config, **kwargs):
        import confluent_kafka as ck

        self.topic = topic
        self.producer = ck.Producer(producer_config)

        kwargs["ensure_io_loop"] = True
        Stream.__init__(self, upstream, **kwargs)
        self.stopped = False
        self.polltime = 0.2
        self.loop.add_callback(self.poll)
        self.futures = []

    @gen.coroutine
    def poll(self):
        while not self.stopped:
            # executes callbacks for any delivered data, in this thread
            # if no messages were sent, nothing happens
            self.producer.poll(0)
            yield gen.sleep(self.polltime)

    def update(self, x, who=None, metadata=None):
        future = gen.Future()
        self.futures.append(future)

        @gen.coroutine
        def _():
            while True:
                try:
                    # this runs asynchronously, in C-K's thread
                    self.producer.produce(self.topic, x, callback=self.cb)
                    return
                except BufferError:
                    yield gen.sleep(self.polltime)
                except Exception as e:
                    future.set_exception(e)
                    return

        self.loop.add_callback(_)
        return future

    @gen.coroutine
    def cb(self, err, msg):
        future = self.futures.pop(0)
        if msg is not None and msg.value() is not None:
            future.set_result(None)
            yield self._emit(msg.value())
        else:
            future.set_exception(err or msg.error())

    def flush(self, timeout=-1):
        self.producer.flush(timeout)
=======
class to_websocket(Sink):
    """Write bytes data to websocket

    The websocket will be opened on first call, and kept open. Should
    it close at some point, future writes will fail.

    Requires the ``websockets`` package.

    :param uri: str
        Something like "ws://host:port". Use "wss:" to allow TLS.
    :param ws_kwargs: dict
        Further kwargs to pass to ``websockets.connect``, please
        read its documentation.
    :param kwargs:
        Passed to superclass
    """

    def __init__(self, upstream, uri, ws_kwargs=None, **kwargs):
        self.uri = uri
        self.ws_kw = ws_kwargs
        self.ws = None
        super().__init__(upstream, ensure_io_loop=True, **kwargs)

    async def update(self, x, who=None, metadata=None):
        import websockets
        if self.ws is None:
            self.ws = await websockets.connect(self.uri, **(self.ws_kw or {}))
        await self.ws.send(x)

    def destroy(self):
        super().destroy()
        if self.ws is not None:
            sync(self.loop, self.ws.protocol.close)
        self.ws = None


@Stream.register_api()
class to_mqtt(Sink):
    """
    Send data to MQTT broker

    See also ``sources.from_mqtt``.

    Requires ``paho.mqtt``

    :param host: str
    :param port: int
    :param topic: str
    :param keepalive: int
        See mqtt docs - to keep the channel alive
    :param client_kwargs:
        Passed to the client's ``connect()`` method
    """
    def __init__(self, upstream, host, port, topic, keepalive=60, client_kwargs=None,
                 **kwargs):
        self.host = host
        self.port = port
        self.c_kw = client_kwargs or {}
        self.client = None
        self.topic = topic
        self.keepalive = keepalive
        super().__init__(upstream, ensure_io_loop=True, **kwargs)

    def update(self, x, who=None, metadata=None):
        import paho.mqtt.client as mqtt
        if self.client is None:
            self.client = mqtt.Client()
            self.client.connect(self.host, self.port, self.keepalive, **self.c_kw)
        # TODO: wait on successful delivery
        self.client.publish(self.topic, x)

    def destroy(self):
        self.client.disconnect()
        self.client = None
        super().destroy()
>>>>>>> e6515f4f
<|MERGE_RESOLUTION|>--- conflicted
+++ resolved
@@ -113,7 +113,6 @@
 
 
 @Stream.register_api()
-<<<<<<< HEAD
 class to_kafka(Stream):
     """ Writes data in the stream to Kafka
 
@@ -194,7 +193,8 @@
 
     def flush(self, timeout=-1):
         self.producer.flush(timeout)
-=======
+
+
 class to_websocket(Sink):
     """Write bytes data to websocket
 
@@ -269,5 +269,4 @@
     def destroy(self):
         self.client.disconnect()
         self.client = None
-        super().destroy()
->>>>>>> e6515f4f
+        super().destroy()