--- conflicted
+++ resolved
@@ -458,11 +458,8 @@
         self.consumer_params = consumer_params
         # Override the auto-commit config to enforce custom streamz checkpointing
         self.consumer_params['enable.auto.commit'] = 'false'
-<<<<<<< HEAD
         if 'auto.offset.reset' not in self.consumer_params.keys():
             consumer_params['auto.offset.reset'] = 'earliest'
-=======
->>>>>>> 3131c320
         self.topic = topic
         self.npartitions = npartitions
         self.positions = [0] * npartitions
@@ -558,12 +555,7 @@
 @Stream.register_api(staticmethod)
 def from_kafka_batched(topic, consumer_params, poll_interval='1s',
                        npartitions=1, start=False, dask=False,
-<<<<<<< HEAD
                        max_batch_size=10000, keys=False, engine=None, **kwargs):
-=======
-                       max_batch_size=10000, keys=False,
-                       **kwargs):
->>>>>>> 3131c320
     """ Get messages and keys (optional) from Kafka in batches
 
     Uses the confluent-kafka library,
